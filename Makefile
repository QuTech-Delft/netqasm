<<<<<<< HEAD
PYTHON3              = python3
SOURCEDIR            = netqasm
TESTDIR              = tests
EXAMPLEDIR           = examples
EXTERNAL_PIP_FLAGS   = --extra-index-url=https://${NETSQUIDPYPI_USER}:${NETSQUIDPYPI_PWD}@pypi.netsquid.org
RUNEXAMPLES          = ${EXAMPLEDIR}/run_examples.py
MINCOV               = 0
EXT_TEST             = test_external
=======
PYTHON3        = python3
SOURCEDIR      = netqasm
TESTDIR        = tests
EXAMPLEDIR     = netqasm/examples
PIP_FLAGS      = --extra-index-url=https://${NETSQUIDPYPI_USER}:${NETSQUIDPYPI_PWD}@pypi.netsquid.org
RUNEXAMPLES    = ${EXAMPLEDIR}/run_examples.py
MINCOV         = 0
EXT_TEST       = test_external
>>>>>>> 93ea7686

help:
	@echo "install           Installs the package (editable)."
	@echo "verify            Verifies the installation, runs the linter and tests."
	@echo "tests             Runs the tests."
	@echo "external-tests    Runs the external tests (downstream dependencies)."
	@echo "examples          Runs the examples and makes sure they work."
	@echo "open-cov-report   Creates and opens the coverage report."
	@echo "lint              Runs the linter."
	@echo "bdist             Builds the package."
	@echo "test-deps         Installs the requirements needed for running tests and linter."
	@echo "external-test-deps Installs the requirements needed for running external tests."
	@echo "python-deps       Installs the requirements needed for using the package."
	@echo "docs              Creates the html documentation"
	@echo "clean             Removes all .pyc files."

test-deps:
	@$(PYTHON3) -m pip install -r test_requirements.txt

external-test-deps:
	@$(PYTHON3) -m pip install -r external_test_requirements.txt ${EXTERNAL_PIP_FLAGS}

requirements python-deps:
	@$(PYTHON3) -m pip install -r requirements.txt

clean:
	@/usr/bin/find . -name '*.pyc' -delete

lint:
	@$(PYTHON3) -m flake8 ${SOURCEDIR} ${TESTDIR}
	@$(PYTHON3) -m mypy ${SOURCEDIR} ${TESTDIR}

tests:
	@$(PYTHON3) -m pytest --cov=${SOURCEDIR} --cov-fail-under=${MINCOV} --ignore=${TESTDIR}/${EXT_TEST} ${TESTDIR}

external-tests:
	@$(PYTHON3) -m pytest tests/test_external

open-cov-report:
	@$(PYTHON3) -m pytest --cov=${SOURCEDIR} --cov-report html ${TESTDIR} && open htmlcov/index.html

examples:
	@${PYTHON3} ${RUNEXAMPLES}

external-examples:
	@${PYTHON3} ${RUNEXAMPLES} --external

docs html:
	@${MAKE} -C docs html

build bdist: _clean_dist
	@$(PYTHON3) setup.py bdist_wheel

install: test-deps
	@$(PYTHON3) -m pip install -e .

_clean_dist:
	@/bin/rm -rf dist

verify: clean test-deps python-deps lint tests examples _verified

_verified:
	@echo "The snippet is verified :)"

.PHONY: clean lint test-deps python-deps tests verify bdist deploy-bdist _clean_dist install open-cov-report examples docs<|MERGE_RESOLUTION|>--- conflicted
+++ resolved
@@ -1,22 +1,11 @@
-<<<<<<< HEAD
 PYTHON3              = python3
 SOURCEDIR            = netqasm
 TESTDIR              = tests
-EXAMPLEDIR           = examples
+EXAMPLEDIR           = netqasm/examples
 EXTERNAL_PIP_FLAGS   = --extra-index-url=https://${NETSQUIDPYPI_USER}:${NETSQUIDPYPI_PWD}@pypi.netsquid.org
 RUNEXAMPLES          = ${EXAMPLEDIR}/run_examples.py
 MINCOV               = 0
 EXT_TEST             = test_external
-=======
-PYTHON3        = python3
-SOURCEDIR      = netqasm
-TESTDIR        = tests
-EXAMPLEDIR     = netqasm/examples
-PIP_FLAGS      = --extra-index-url=https://${NETSQUIDPYPI_USER}:${NETSQUIDPYPI_PWD}@pypi.netsquid.org
-RUNEXAMPLES    = ${EXAMPLEDIR}/run_examples.py
-MINCOV         = 0
-EXT_TEST       = test_external
->>>>>>> 93ea7686
 
 help:
 	@echo "install           Installs the package (editable)."
